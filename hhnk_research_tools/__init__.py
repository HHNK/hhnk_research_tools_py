# hhnk_research_tools/__init__.py
from typing import TYPE_CHECKING

from hhnk_research_tools.gis.raster import RasterMetadata, RasterOld  # noqa: F401
from hhnk_research_tools.rasters.raster_class import Raster, RasterChunks
from hhnk_research_tools.rasters.raster_metadata import RasterMetadataV2

if TYPE_CHECKING:
    # TODO zou moeten werken met typehints van imports. Maar vraag is maar of het werkt.
    import hhnk_research_tools as hrt

<<<<<<< HEAD
import hhnk_research_tools.installation_checks
=======
import hhnk_research_tools.logger as logging
>>>>>>> 0e007fb2
import hhnk_research_tools.threedi as threedi
import hhnk_research_tools.variables as variables
import hhnk_research_tools.waterschadeschatter.resources
from hhnk_research_tools.dataframe_functions import (
    df_add_geometry_to_gdf,
    df_convert_to_gdf,
    gdf_write_to_csv,
    gdf_write_to_geopackage,
)
from hhnk_research_tools.folder_file_classes.file_class import File
from hhnk_research_tools.folder_file_classes.folder_file_classes import (
    File,
    FileGDB,
    FileGDBLayer,
    Folder,
)
from hhnk_research_tools.folder_file_classes.sqlite_class import (
    Sqlite,
)
from hhnk_research_tools.folder_file_classes.threedi_schematisation import (
    RevisionsDir,
    ThreediResult,
    ThreediSchematisation,
)
from hhnk_research_tools.general_functions import (
    check_create_new_file,
    convert_gdb_to_gpkg,
    current_time,
    dict_to_class,
    ensure_file_path,
    get_functions,
    get_pkg_resource_path,
    get_uuid,
    get_variables,
    load_source,
    time_delta,
)
from hhnk_research_tools.gis.raster_calculator import RasterBlocks, RasterCalculatorV2
from hhnk_research_tools.raster_functions import (
    RasterCalculator,
    build_vrt,
    create_meta_from_gdf,
    create_new_raster_file,
    dx_dy_between_rasters,
    gdf_to_raster,
    hist_stats,
    reproject,
    save_raster_array_to_tiff,
)
from hhnk_research_tools.rasters.raster_calculator_rxr import RasterCalculatorRxr
from hhnk_research_tools.sql_functions import (
    create_sqlite_connection,
    database_to_gdf,
    execute_sql_changes,
    execute_sql_selection,
    sql_builder_select_by_location,
    sql_construct_select_query,
    sql_create_update_case_statement,
    sql_table_exists,
    sqlite_replace_or_add_table,
    sqlite_table_to_df,
    sqlite_table_to_gdf,
)
from hhnk_research_tools.threedi.call_api import call_threedi_api
from hhnk_research_tools.threedi.read_api_file import read_api_file
from hhnk_research_tools.waterschadeschatter.wss_main import Waterschadeschatter

# Set default logging to console
logging.set_default_logconfig(
    level_root="WARNING",
    level_dict={
        "DEBUG": ["__main__"],
        "INFO": ["hhnk_research_tools", "hhnk_threedi_tools"],
        "ERROR": ["fiona", "rasterio"],
    },
)


# TODO how does this versioning work?
# Threedigrid version number is automatic updated with zest.releaser. Geopandas uses versioneer.py.
# the version number in setup.py is updated using the find_version()
__version__ = "2024.1"

__doc__ = """
General toolbox for loading, converting and saving serval datatypes.
"""<|MERGE_RESOLUTION|>--- conflicted
+++ resolved
@@ -9,11 +9,8 @@
     # TODO zou moeten werken met typehints van imports. Maar vraag is maar of het werkt.
     import hhnk_research_tools as hrt
 
-<<<<<<< HEAD
+import hhnk_research_tools.logger as logging
 import hhnk_research_tools.installation_checks
-=======
-import hhnk_research_tools.logger as logging
->>>>>>> 0e007fb2
 import hhnk_research_tools.threedi as threedi
 import hhnk_research_tools.variables as variables
 import hhnk_research_tools.waterschadeschatter.resources
