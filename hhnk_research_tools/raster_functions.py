--- conflicted
+++ resolved
@@ -313,14 +313,9 @@
                                        addAlpha=False,
                                        outputBounds=bounds,
                                        bandList=bandlist,)
-<<<<<<< HEAD
-
-    ds = gdal.BuildVRT(str(output_path), tifs_list, options=vrt_options)
-=======
-    ds = gdal.BuildVRT(destName=output_path, 
+    ds = gdal.BuildVRT(destName=str(output_path), 
                        srcDSOrSrcDSTab=tifs_list, 
                        options=vrt_options)
->>>>>>> d5ae4f4a
     ds.FlushCache()
 
     if not output_path.exists():
@@ -523,9 +518,9 @@
          
     total = 0
     for key in ignore_keys:
-        histogram.pop(key, None) #dont use 0 values in medean calc
-
-    #No values left, all values are noldata.
+        histogram.pop(key, None) #dont use 0 values in median calc
+
+    #No values left, all values are nodata.
     if histogram == {}:
         return np.nan
 
