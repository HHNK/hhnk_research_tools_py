from pathlib import Path
import json

def read_api_file(file_path):
<<<<<<< HEAD
    if os.path.exists(str(file_path)):
=======
    """Reads Lizard and 3Di api-keys from a JSON-file. The JSON-file should contain e.g.:
        {"lizard: "valid_lizard_key","threedi: "valid_threedi_key"}"""
    api_keys = {"lizard": "", "threedi": ""}
    file_path = Path(file_path)
    if file_path.exists():
>>>>>>> b30cdb9f
        try:
            result = json.loads(file_path.read_text())
            if isinstance(result, dict):
                for k in api_keys.keys():
                    if k in result.keys():
                        api_keys[k] = result[k]
            
        except Exception as e:
            raise e
    return api_keys<|MERGE_RESOLUTION|>--- conflicted
+++ resolved
@@ -2,15 +2,11 @@
 import json
 
 def read_api_file(file_path):
-<<<<<<< HEAD
-    if os.path.exists(str(file_path)):
-=======
     """Reads Lizard and 3Di api-keys from a JSON-file. The JSON-file should contain e.g.:
         {"lizard: "valid_lizard_key","threedi: "valid_threedi_key"}"""
     api_keys = {"lizard": "", "threedi": ""}
     file_path = Path(file_path)
     if file_path.exists():
->>>>>>> b30cdb9f
         try:
             result = json.loads(file_path.read_text())
             if isinstance(result, dict):
