from pathlib import Path
import fiona
import geopandas as gpd
<<<<<<< HEAD
import hhnk_research_tools as hrt
from hhnk_research_tools.folder_file_classes.file_class import File, get_functions, get_variables
from hhnk_research_tools.folder_file_classes.sqlite_class import Sqlite
import types



class Folder():
    """Base folder class for creating, deleting and see if folder exists"""

    def __init__(self, base, create=False):
        self.path = Path(str(base))
=======
from hhnk_research_tools import Raster
from hhnk_research_tools.general_functions import get_functions, get_variables
from hhnk_research_tools.folder_file_classes.sqlite_class import Sqlite
from hhnk_research_tools.folder_file_classes.file_class import BasePath, File
import types


class Folder(BasePath):
    """Base folder class for creating, deleting and see if folder exists"""

    def __init__(self, base, create=False):
        super().__init__(base)
>>>>>>> b30cdb9f

        self.files = {}
        self.olayers = {}
        self.space = "\t\t\t\t"
        if create:
            self.create(parents=False)

<<<<<<< HEAD
    #TODO remove in future release
=======

    #TODO is deze nog nodig??
>>>>>>> b30cdb9f
    @property
    def pl(self):
        import warnings
        warnings.warn(".pl is deprecated and will be removed in a future release. Please use .path instead", DeprecationWarning, stacklevel=2)
        return self.path
    
    @property
<<<<<<< HEAD
    def base(self):
        return self.path.as_posix()
    @property
    def name(self):
        return self.path.name
    @property
    def parent(self):
        return self.path.parent

    #TODO is deze nog nodig??
    @property
    def structure(self):
        return ""

    @property
    def content(self):
        return [i for i in self.path.glob("*")]
        #     if self.exists:
        #     return os.listdir(self.base)
        # else:
        #     return []

    def exists(self):
        """dont return true on empty path."""
        if self.base == ".":
            return False
        else:
            return self.path.exists()


    @property
    def path_if_exists(self):
        """return filepath if the file exists otherwise return None"""
        if self.exists():
            return str(self.path)
        else:
            return None

=======
    def content(self):
        return [i for i in self.path.glob("*")]
    
    # @property
    # def paths(self):
    #     """Get all properties that are a subclass of BasePath."""
    #     return [
    #         i for i in get_variables(self, stringify=False) if issubclass(type(getattr(self, i)), BasePath)
    #         ]
       
    # @property
    # def files_list(self):
    #     """If a path is not a folder, it is a file :-)."""
    #     return [i for i in self.paths if i not in self.folders]

    # @property
    # def folders_list(self):
    #     """Check if paths are instance of Folder."""
    #     return [i for i in self.paths if not isinstance(getattr(self, i), Folder)]

>>>>>>> b30cdb9f

    def create(self, parents=False, verbose=False):
        """Create folder, if parents==False path wont be
        created if parent doesnt exist."""
        if not parents:
            if not self.path.parent.exists():
                if verbose:
<<<<<<< HEAD
                    print(f"{self.path} not created, parent does not exist.")
=======
                    print(f"'{self.path}' not created, parent does not exist.")
>>>>>>> b30cdb9f
                return
        self.path.mkdir(parents=parents, exist_ok=True)


    def find_ext(self, ext:list):
        """finds files with a certain extension"""
        if type(ext)==str:
            ext=[ext]
        file_list = []
        for e in ext:
            file_list += [i for i in self.path.glob(f"*.{e.replace('.','')}")]
        return file_list
<<<<<<< HEAD


    #TODO uitzoeken of name met '/' start. Dat mag niet.
    def full_path(self, name):
        """
        returns the full path of a file or a folder when only a name is known.
        Will return the object based on suffix
        
        """
        filepath = self.path.joinpath(name)
        if name in [None, ""]:
            new_file = Path("")
        elif filepath.suffix == "":
            new_file = Folder(filepath)
        elif filepath.suffix in [".gdb", ".gpkg", ".shp"]:
            new_file = FileGDB(filepath)
        elif filepath.suffix in [".tif", ".tiff", ".vrt"]:
            new_file = hrt.Raster(filepath)
        elif filepath.suffix in [".sqlite"]:
            new_file = Sqlite(filepath)
        else:
            new_file = File(filepath)
        return new_file
=======


    #TODO uitzoeken of name met '/' start. Dat mag niet.
    def full_path(self, name):
        """
        returns the full path of a file or a folder when only a name is known.
        Will return the object based on suffix
        
        """
        filepath = self.path.joinpath(name)
        if name in [None, ""]:
            new_file = Path("")
        elif filepath.suffix == "":
            new_file = Folder(filepath)
        elif filepath.suffix in [".gdb", ".gpkg", ".shp"]:
            new_file = FileGDB(filepath)
        elif filepath.suffix in [".tif", ".tiff", ".vrt"]:
            new_file = Raster(filepath)
        elif filepath.suffix in [".sqlite"]:
            new_file = Sqlite(filepath)
        else:
            new_file = File(filepath)
        return new_file


    def add_file(self, objectname, filename):
        """"""
        new_file = self.full_path(filename)
>>>>>>> b30cdb9f


    def add_file(self, objectname, filename):
        """"""
        new_file = self.full_path(filename)

<<<<<<< HEAD
        self.files[objectname] = new_file
        setattr(self, objectname, new_file)


=======
>>>>>>> b30cdb9f
    def unlink_contents(self, names=[], rmfiles=True, rmdirs=False):
        """unlink all content when names is an empty list. Otherwise just remove the names."""
        if not names:
            names=self.content
        for name in names:
            pathname = self.path / name
            try:
                if pathname.exists():
                    #FIXME rmdir is only allowed for empty dirs
                    #can use shutil.rmtree, but this can be dangerous, 
                    #not sure if we should support that here.
                    if pathname.is_dir():
                        if rmdirs:
                            pathname.rmdir()
                    else:
                        if rmfiles:
                            pathname.unlink()
            except Exception as e:
                print(pathname, e)


    def __repr__(self):
<<<<<<< HEAD
=======
        paths = [
            i for i in get_variables(self, stringify=False) if issubclass(type(getattr(self, i)), BasePath)
            ]
        folders = [i for i in paths if isinstance(getattr(self, i), Folder)]
        files = [i for i in paths if i not in folders]
>>>>>>> b30cdb9f
        repr_str = \
 f"""{self.path.name} @ {self.path}
Exists: {self.exists()}
type: {type(self)}
<<<<<<< HEAD
    Folders:\t{self.structure}
    Files:\t{list(self.files.keys())}
=======
    Folders:\t{folders}
    Files:\t{files}
>>>>>>> b30cdb9f
functions: {get_functions(self)}
variables: {get_variables(self)}"""
        return repr_str

<<<<<<< HEAD


=======
>>>>>>> b30cdb9f

class FileGDB(File):
    def __init__(self, base):
        super().__init__(base)

        self.layerlist=[]
        self.layers=types.SimpleNamespace() #empty class


    def load(self, layer=None):
        if layer == None:
            avail_layers = self.available_layers()
            if len(avail_layers) == 1:
                layer= avail_layers[0]
            else:
                layer = input(f"Select layer [{avail_layers}]:")
        return gpd.read_file(self.base, layer=layer)


    def add_layer(self, name:str):
        """Predefine layers so we can write output to that layer."""
        if name not in self.layerlist:
            new_layer = FileGDBLayer(name, parent=self)
            self.layerlist.append(name)
            setattr(self.layers, name, new_layer)


    def add_layers(self, names:list):
        """Add multiple layers"""
        for name in names:
            self.add_layer(name)


    def available_layers(self):
        """Return available layers in file gdb"""
        return fiona.listlayers(self.base)


    def __repr__(self):
        repr_str = \
f"""{self.path.name} @ {self.path}
exists: {self.exists()}
type: {type(self)}

functions: {get_functions(self)}
variables: {get_variables(self)}
layers (access through .layers): {self.layerlist}"""
        return repr_str



class FileGDBLayer():
    def __init__(self, name:str,  parent:FileGDB):
        self.name=name
        self.parent=parent

    def load(self):
<<<<<<< HEAD
        return gpd.read_file(self.parent.base, layer=self.name)
=======
        return gpd.read_file(self.parent.base, layer=self.name)

folder = Folder(r"d:\repositories\hhnk-research-tools\hhnk_research_tools\folder_file_classes")

folder.add_file("mijn_file", "mijn_file.ext")
>>>>>>> b30cdb9f
<|MERGE_RESOLUTION|>--- conflicted
+++ resolved
@@ -1,20 +1,6 @@
 from pathlib import Path
 import fiona
 import geopandas as gpd
-<<<<<<< HEAD
-import hhnk_research_tools as hrt
-from hhnk_research_tools.folder_file_classes.file_class import File, get_functions, get_variables
-from hhnk_research_tools.folder_file_classes.sqlite_class import Sqlite
-import types
-
-
-
-class Folder():
-    """Base folder class for creating, deleting and see if folder exists"""
-
-    def __init__(self, base, create=False):
-        self.path = Path(str(base))
-=======
 from hhnk_research_tools import Raster
 from hhnk_research_tools.general_functions import get_functions, get_variables
 from hhnk_research_tools.folder_file_classes.sqlite_class import Sqlite
@@ -27,7 +13,6 @@
 
     def __init__(self, base, create=False):
         super().__init__(base)
->>>>>>> b30cdb9f
 
         self.files = {}
         self.olayers = {}
@@ -35,28 +20,6 @@
         if create:
             self.create(parents=False)
 
-<<<<<<< HEAD
-    #TODO remove in future release
-=======
-
-    #TODO is deze nog nodig??
->>>>>>> b30cdb9f
-    @property
-    def pl(self):
-        import warnings
-        warnings.warn(".pl is deprecated and will be removed in a future release. Please use .path instead", DeprecationWarning, stacklevel=2)
-        return self.path
-    
-    @property
-<<<<<<< HEAD
-    def base(self):
-        return self.path.as_posix()
-    @property
-    def name(self):
-        return self.path.name
-    @property
-    def parent(self):
-        return self.path.parent
 
     #TODO is deze nog nodig??
     @property
@@ -64,30 +27,6 @@
         return ""
 
     @property
-    def content(self):
-        return [i for i in self.path.glob("*")]
-        #     if self.exists:
-        #     return os.listdir(self.base)
-        # else:
-        #     return []
-
-    def exists(self):
-        """dont return true on empty path."""
-        if self.base == ".":
-            return False
-        else:
-            return self.path.exists()
-
-
-    @property
-    def path_if_exists(self):
-        """return filepath if the file exists otherwise return None"""
-        if self.exists():
-            return str(self.path)
-        else:
-            return None
-
-=======
     def content(self):
         return [i for i in self.path.glob("*")]
     
@@ -108,7 +47,6 @@
     #     """Check if paths are instance of Folder."""
     #     return [i for i in self.paths if not isinstance(getattr(self, i), Folder)]
 
->>>>>>> b30cdb9f
 
     def create(self, parents=False, verbose=False):
         """Create folder, if parents==False path wont be
@@ -116,11 +54,7 @@
         if not parents:
             if not self.path.parent.exists():
                 if verbose:
-<<<<<<< HEAD
-                    print(f"{self.path} not created, parent does not exist.")
-=======
                     print(f"'{self.path}' not created, parent does not exist.")
->>>>>>> b30cdb9f
                 return
         self.path.mkdir(parents=parents, exist_ok=True)
 
@@ -133,31 +67,6 @@
         for e in ext:
             file_list += [i for i in self.path.glob(f"*.{e.replace('.','')}")]
         return file_list
-<<<<<<< HEAD
-
-
-    #TODO uitzoeken of name met '/' start. Dat mag niet.
-    def full_path(self, name):
-        """
-        returns the full path of a file or a folder when only a name is known.
-        Will return the object based on suffix
-        
-        """
-        filepath = self.path.joinpath(name)
-        if name in [None, ""]:
-            new_file = Path("")
-        elif filepath.suffix == "":
-            new_file = Folder(filepath)
-        elif filepath.suffix in [".gdb", ".gpkg", ".shp"]:
-            new_file = FileGDB(filepath)
-        elif filepath.suffix in [".tif", ".tiff", ".vrt"]:
-            new_file = hrt.Raster(filepath)
-        elif filepath.suffix in [".sqlite"]:
-            new_file = Sqlite(filepath)
-        else:
-            new_file = File(filepath)
-        return new_file
-=======
 
 
     #TODO uitzoeken of name met '/' start. Dat mag niet.
@@ -186,20 +95,11 @@
     def add_file(self, objectname, filename):
         """"""
         new_file = self.full_path(filename)
->>>>>>> b30cdb9f
-
-
-    def add_file(self, objectname, filename):
-        """"""
-        new_file = self.full_path(filename)
-
-<<<<<<< HEAD
+
         self.files[objectname] = new_file
         setattr(self, objectname, new_file)
 
 
-=======
->>>>>>> b30cdb9f
     def unlink_contents(self, names=[], rmfiles=True, rmdirs=False):
         """unlink all content when names is an empty list. Otherwise just remove the names."""
         if not names:
@@ -222,34 +122,21 @@
 
 
     def __repr__(self):
-<<<<<<< HEAD
-=======
         paths = [
             i for i in get_variables(self, stringify=False) if issubclass(type(getattr(self, i)), BasePath)
             ]
         folders = [i for i in paths if isinstance(getattr(self, i), Folder)]
         files = [i for i in paths if i not in folders]
->>>>>>> b30cdb9f
         repr_str = \
  f"""{self.path.name} @ {self.path}
 Exists: {self.exists()}
 type: {type(self)}
-<<<<<<< HEAD
-    Folders:\t{self.structure}
-    Files:\t{list(self.files.keys())}
-=======
     Folders:\t{folders}
     Files:\t{files}
->>>>>>> b30cdb9f
 functions: {get_functions(self)}
 variables: {get_variables(self)}"""
         return repr_str
 
-<<<<<<< HEAD
-
-
-=======
->>>>>>> b30cdb9f
 
 class FileGDB(File):
     def __init__(self, base):
@@ -307,12 +194,8 @@
         self.parent=parent
 
     def load(self):
-<<<<<<< HEAD
         return gpd.read_file(self.parent.base, layer=self.name)
-=======
-        return gpd.read_file(self.parent.base, layer=self.name)
 
 folder = Folder(r"d:\repositories\hhnk-research-tools\hhnk_research_tools\folder_file_classes")
 
-folder.add_file("mijn_file", "mijn_file.ext")
->>>>>>> b30cdb9f
+folder.add_file("mijn_file", "mijn_file.ext")