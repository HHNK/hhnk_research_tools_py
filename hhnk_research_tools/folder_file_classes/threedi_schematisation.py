
import os
from pathlib import Path

import hhnk_research_tools as hrt
from hhnk_research_tools.folder_file_classes.folder_file_classes import Folder
from hhnk_research_tools.folder_file_classes.sqlite_class import Sqlite
from hhnk_research_tools.gis.raster import Raster
from hhnk_research_tools.folder_file_classes.file_class import File

# Third-party imports

class ThreediSchematisation(Folder):
    """Threedi model/schematisation.
    expected files are the;
    .sqlite
    /rasters
        - content depends on model type, they are read from the global settings in the sqlite.
    """

    def __init__(self, base, name, create=True):
        super().__init__(os.path.join(base, name), create=create)

        # File
        # self.add_file("database", self.model_path())

    @property
    def rasters(self):
        return self.ThreediRasters(base=self.base, caller=self)

    @property
    def database(self):
        filepath = self.model_path()
        if filepath in [None, ""]:
            filepath = ""

        sqlite_cls = Sqlite(filepath)
        # if os.path.exists(sqlite_cls.path):
        #     return sqlite_cls
        # else:
        #     return None
        return sqlite_cls

    @property
    def structure(self):
        return f"""  
            {self.space}model
            {self.space}└── rasters
            """

    @property
    def database_path(self):
        return str(self.database)


    @property
    def sqlite_paths(self):
        """returns all sqlites in folder"""
        return self.find_ext("sqlite")


    @property
    def sqlite_names(self):
        """returns all sqlites in folder"""
        return [sp.stem for sp in self.sqlite_paths]


    def model_path(self, idx=0, name=None):
        """finds a model using an index"""
        if name:
            try:
                idx = self.sqlite_names.index(name)
            except Exception:
                raise ValueError("name of sqlite given, but cannot be found")
        if len(self.sqlite_paths) >= 1:
            return self.sqlite_paths[idx]
        else:
            return ""


    class ThreediRasters(Folder):
        def __init__(self, base, caller):
            super().__init__(os.path.join(base, "rasters"), create=True)
            self.caller = caller

            self.dem = self.get_raster_path(
                table_name="v2_global_settings", col_name="dem_file"
            )
            self.storage = self.get_raster_path(
                table_name="v2_simple_infiltration",
                col_name="max_infiltration_capacity_file",
            )
            self.friction = self.get_raster_path(
                table_name="v2_global_settings", col_name="frict_coef_file"
            )
            self.infiltration = self.get_raster_path(
                table_name="v2_simple_infiltration", col_name="infiltration_rate_file"
            )
            self.initial_wlvl_2d = self.get_raster_path(
                table_name="v2_global_settings", col_name="initial_waterlevel_file"
            )

            #Waterschadeschatter required 50cm resolution.
            self.dem_50cm = self.full_path("dem_50cm.tif")
            

            landuse = [i for i in self.path.glob("landuse_*.tif")]
            if len(landuse)==0:
                landuse = [""]
            self.landuse = File(landuse[0])            


        def get_raster_path(self, table_name, col_name):
            """Read the sqlite to check which rasters are used in the model.
            This only works for models from Klondike release onwards, where we only have
            one global settings row."""

            if self.caller.database.exists():
                df = hrt.sqlite_table_to_df(
                    database_path=self.caller.database.path, table_name=table_name
                )
                # if len(df) > 1:
                # print(f"{table_name} has more than 1 row. Choosing the first row for the rasters.")
                if len(df) == 0:
                    raster_name = None
                else:
                    raster_name = df.iloc[0][col_name]

                if raster_name == None:
                    raster_path = ""
                else:
                    raster_path = self.caller.full_path(raster_name)
            else:
                raster_path = ""
            #TODO check if hrt.Raster return is possible
            return Raster(raster_path)


        def __repr__(self):
            return f"""  
    dem - {self.dem.name}
    storage - {self.storage.name}
    friction - {self.friction.name}
    infiltration - {self.infiltration.name}
    landuse - {self.landuse.name}
<<<<<<< HEAD
    dem_50cm - {self.dem_50cm.name}
=======
    initial_wlvl_2d - {self.initial_wlvl_2d.name}
>>>>>>> d5ae4f4a
"""


class ThreediResult(Folder):
    """Result of threedi simulation. Base files are .nc and .h5.
    Use .grid to access GridH5ResultAdmin and .admin to access GridH5Admin"""
    def __init__(self, base, create=False):

        super().__init__(base, create=create)

        # Files
        self.add_file("grid_path", "results_3di.nc")
        self.add_file("admin_path", "gridadmin.h5")

    @property
    def grid(self):    
        #moved imports here because gridbuilder has h5py issues
        from threedigrid.admin.gridresultadmin import GridH5ResultAdmin
        return GridH5ResultAdmin(self.admin_path.base, self.grid_path.base)

    @property
    def admin(self):
        from threedigrid.admin.gridadmin import GridH5Admin
        return GridH5Admin(self.admin_path.base)


class RevisionsDir(Folder):
    """directory with subfolders.
    When the dir is accessed with indexing ["foldername"], the returnclass is retured.
    This defaults to the ThreediResult directory with .nc and .h5. But for climate results
    the folder structure is a bit different.
    """
    def __init__(self, base, name, returnclass=ThreediResult, create=False):
        super().__init__(os.path.join(base, name), create=create)
        self.isrevisions = True
        self.returnclass = returnclass  # eg ClimateResult


    def __getitem__(self, revision):
        """revision can be a integer or a path"""
        if type(revision) == int:
            return self.returnclass(self.full_path(self.revisions[revision]), create=True)
        elif os.path.exists(str(revision)):
            return self.returnclass(revision, create=True)
        elif self.full_path(revision).exists():
            return self.returnclass(self.full_path(revision), create=True)
        else:
            # print(f"path; {self.base} not found, create with '.create()'")
            return self.returnclass(self.full_path(revision), create=True)


    def revision_structure(self, name):
        spacing = "\n\t\t\t\t\t\t\t"
        structure = f""" {spacing}{name} """
        for i, rev in enumerate(self.revisions):
            if i == len(self.revisions) - 1:
                structure = structure + f"{spacing}└── {rev}"
            else:
                structure = structure + f"{spacing}├── {rev}"

        return structure

    @property
    def revisions(self):
        return self.content<|MERGE_RESOLUTION|>--- conflicted
+++ resolved
@@ -99,7 +99,7 @@
             self.initial_wlvl_2d = self.get_raster_path(
                 table_name="v2_global_settings", col_name="initial_waterlevel_file"
             )
-
+            
             #Waterschadeschatter required 50cm resolution.
             self.dem_50cm = self.full_path("dem_50cm.tif")
             
@@ -143,11 +143,8 @@
     friction - {self.friction.name}
     infiltration - {self.infiltration.name}
     landuse - {self.landuse.name}
-<<<<<<< HEAD
+    initial_wlvl_2d - {self.initial_wlvl_2d.name}
     dem_50cm - {self.dem_50cm.name}
-=======
-    initial_wlvl_2d - {self.initial_wlvl_2d.name}
->>>>>>> d5ae4f4a
 """
 
 
